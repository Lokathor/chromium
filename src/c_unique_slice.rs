use core::{
  fmt::Debug,
  marker::PhantomData,
  ops::{Deref, DerefMut},
};
// A rare occurrence of Lokathor importing a module!
use core::slice;

use super::StableLayout;

// General Safety Note: The soundness of the `CUniqueSlice` type is centered
// around the fact that the fields are all private, and so *safe rust* must
// construct values of the type from an existing valid slice. However, because
// the type is `repr(C)` it can of course be constructed with unsafe rust, or
// even by foreign code. It is the responsibility of _the other code_ to ensure
// that the actual fields are valid for being turned into a slice.

/// A struct for **unique** slices with a stable layout.
///
/// This is a `repr(C)` variant of `&mut [T]`. If you want a variant of `&[T]`
/// then you should use [`CSharedSlice`](crate::CSharedSlice) instead.
///
/// Rationale for using this type is given in the crate level docs.
///
/// ## Unsafety
///
/// Because this type is primarily intended to help _unsafe_ Rust we should
/// discuss the precise guarantees offered:
/// * **Validity Invariants**
///   * The data layout is a `*mut T` and then a `usize`.
/// * **Soundness Invariants**
///   * The `*mut T` must point to the start of a valid `&mut [T]`.
///   * The `usize` must be the correct length of that valid `&mut [T]`.
///   * For as long as the `CUniqueSlice` exists the memory in question has a
///     unique borrow over it (tracked via `PhantomData`).
///
/// When you use this type with the C ABI, remember that the C ABI **does not**
/// support generic types or `repr(Rust)` types!
///
/// If you select a particular type for `T` that is compatible with the C ABI,
/// such as `u8` or `i32`, then that particular monomorphization of
/// `CSharedSlice` will be C ABI compatible as well. For example, if your
/// element type were `u8` then it would be equivalent layout to the following C
/// declaration:
/// ```c
/// #include <stdint.h>
/// // Identical layout to `CUniqueSlice<'a, u8>`
/// typedef struct {
///   uint8_t *ptr;
///   uintptr_t len;
/// } CUniqueSlice_u8;
/// ```
#[repr(C)]
pub struct CUniqueSlice<'a, T> where T: StableLayout {
  ptr: *mut T,
  len: usize,
  life: PhantomData<MutSlice<'a,T>>,
}

<<<<<<< HEAD
impl<'a, T: Debug> Debug for CUniqueSlice<'a, T> where T: StableLayout {
=======
#[repr(transparent)]
struct MutSlice<'a,T>(&'a mut [T]);

impl<'a, T: Debug> Debug for CUniqueSlice<'a, T> {
>>>>>>> 9113d8f0
  /// Debug prints as a slice would.
  fn fmt(&self, f: &mut core::fmt::Formatter) -> core::fmt::Result {
    Debug::fmt(self.deref(), f)
  }
}

impl<'a, T> Default for CUniqueSlice<'a, T> where T: StableLayout {
  /// Defaults to an empty slice.
  ///
  /// ```rust
  /// # use chromium::*;
  /// let c_shared: CUniqueSlice<'static, i32> = CUniqueSlice::default();
  /// assert_eq!(c_shared.len(), 0);
  /// ```
  fn default() -> Self {
    let life = PhantomData;
    let len = 0;
    let ptr = core::ptr::NonNull::dangling().as_ptr();
    Self { ptr, len, life }
  }
}

impl<'a, T> Deref for CUniqueSlice<'a, T> where T: StableLayout {
  type Target = [T];
  #[inline(always)]
  fn deref(&self) -> &[T] {
    // Safety: See note at the top of the module.
    unsafe { slice::from_raw_parts(self.ptr, self.len) }
  }
}

impl<'a, T> DerefMut for CUniqueSlice<'a, T> where T: StableLayout {
  #[inline(always)]
  fn deref_mut(&mut self) -> &mut [T] {
    // Safety: See note at the top of the module.
    unsafe { slice::from_raw_parts_mut(self.ptr, self.len) }
  }
}

impl<'a, T> From<&'a mut [T]> for CUniqueSlice<'a, T> where T: StableLayout {
  fn from(sli: &'a mut [T]) -> Self {
    let life = PhantomData;
    let len = sli.len();
    let ptr = sli.as_mut_ptr();
    Self { ptr, len, life }
  }
}

impl<'a, T> From<CUniqueSlice<'a, T>> for &'a mut [T] where T: StableLayout {
  fn from(c_shared: CUniqueSlice<'a, T>) -> Self {
    // Safety: See note at the top of the module.
    unsafe { slice::from_raw_parts_mut(c_shared.ptr, c_shared.len) }
  }
}

/*
impl<'a, T> CUniqueSlice<'a, T> where T: StableLayout {
  /// Gives an empty slice.
  ///
  /// ```rust
  /// # use chromium::*;
  /// let c_shared: CUniqueSlice<'static, i32> = CUniqueSlice::empty_slice();
  /// assert_eq!(c_shared.len(), 0);
  /// ```
  pub const fn empty_slice() -> Self {
    let life = PhantomData;
    let len = 0;
    let ptr = core::ptr::NonNull::dangling().as_ptr();
    Self { ptr, len, life }
  }
}
<<<<<<< HEAD
*/
=======
>>>>>>> 9113d8f0
<|MERGE_RESOLUTION|>--- conflicted
+++ resolved
@@ -54,17 +54,10 @@
 pub struct CUniqueSlice<'a, T> where T: StableLayout {
   ptr: *mut T,
   len: usize,
-  life: PhantomData<MutSlice<'a,T>>,
+  life: PhantomData<&'a mut [T]>,
 }
 
-<<<<<<< HEAD
 impl<'a, T: Debug> Debug for CUniqueSlice<'a, T> where T: StableLayout {
-=======
-#[repr(transparent)]
-struct MutSlice<'a,T>(&'a mut [T]);
-
-impl<'a, T: Debug> Debug for CUniqueSlice<'a, T> {
->>>>>>> 9113d8f0
   /// Debug prints as a slice would.
   fn fmt(&self, f: &mut core::fmt::Formatter) -> core::fmt::Result {
     Debug::fmt(self.deref(), f)
@@ -136,7 +129,4 @@
     Self { ptr, len, life }
   }
 }
-<<<<<<< HEAD
-*/
-=======
->>>>>>> 9113d8f0
+*/